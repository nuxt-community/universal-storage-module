--- conflicted
+++ resolved
@@ -70,7 +70,6 @@
 }
 ```
 
-<<<<<<< HEAD
 ### Full synchronise on start with initialState as default
 
 Since version 0.4.0 this module allows full state synchronisation with cookies, localstorage and initialstate as a default value. That allows for a very neat usage pattern:
@@ -96,10 +95,6 @@
 
 ### Api 
   
-=======
-### Api
-
->>>>>>> 492f9a34
 * `$storage.getUniversal(key)`
 * `$storage.setUniversal(key, value)`
 * `$storage.syncUniversal(key, defaultValue)`
